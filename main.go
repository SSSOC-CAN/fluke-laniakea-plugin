package main

import (
	"context"
	"crypto/tls"
	"encoding/json"
	"log"
	"sort"
	"sync"
	"sync/atomic"
	"time"

	"github.com/SSSOC-CAN/fluke-laniakea-plugin/cfg"
	sdk "github.com/SSSOC-CAN/laniakea-plugin-sdk"
	"github.com/SSSOC-CAN/laniakea-plugin-sdk/proto"
	bg "github.com/SSSOCPaulCote/blunderguard"
	"github.com/hashicorp/go-plugin"
	influx "github.com/influxdata/influxdb-client-go/v2"
	"github.com/influxdata/influxdb-client-go/v2/api"
	"github.com/influxdata/influxdb-client-go/v2/domain"
	"github.com/konimarti/opc"
)

type Tag struct {
	name    string
	tag     string
	tagType string
}

var (
	pluginName                                    = "fluke-plugin"
	pluginVersion                                 = "1.0.0"
	laniVersionConstraint                         = ">= 0.2.0"
	TelemetryDefaultPollingInterval int64         = 10
	MinTelemetryPollingInterval     int64         = 5
	TelemetryPressureChannel        int64         = 81
	flukeOPCServerName                            = "Fluke.DAQ.OPC"
	flukeOPCServerHost                            = "localhost"
	defaultPolInterval              time.Duration = 5 * time.Second
	ErrAlreadyRecording                           = bg.Error("already recording")
	ErrAlreadyStoppedRecording                    = bg.Error("already stopped recording")
	ErrBlankInfluxOrgOrBucket                     = bg.Error("influx organization or bucket cannot be blank")
	ErrInvalidOrg                                 = bg.Error("invalid influx organization")
	ErrInvalidBucket                              = bg.Error("invalid influx bucket")
)

type DAQConnection struct {
	opc.Connection
	Tags   []string
	TagMap map[int]Tag
}

// GetAllTags returns a slice of all detected tags
func GetAllTags() ([]string, error) {
	b, err := opc.CreateBrowser(
		flukeOPCServerName,
		[]string{flukeOPCServerHost},
	)
	if err != nil {
		return []string{}, err
	}
	return opc.CollectTags(b), nil
}

// createTagMap takes the tag map given in the config file and creates a proper tag map from it
func createTagMap(tags []string, cfgTagMap map[int]cfg.CfgTag) map[int]Tag {
	tagMap := make(map[int]Tag)
	for i, cfgTag := range cfgTagMap {
		tagMap[i] = Tag{name: cfgTag.Tag, tag: tags[i], tagType: cfgTag.Type}
	}
	return tagMap
}

// ConnectToDAQ establishes a connection with the OPC server of the Fluke DAQ software and the FMTD
func ConnectToDAQ(cfgTags map[int]cfg.CfgTag) (*DAQConnection, error) {
	tags, err := GetAllTags()
	if err != nil {
		return nil, err
	}
	c, err := opc.NewConnection(
		flukeOPCServerName,
		[]string{flukeOPCServerHost},
		tags,
	)
	if err != nil {
		return nil, err
	}
	return &DAQConnection{
		Connection: c,
		Tags:       tags,
		TagMap:     createTagMap(tags, cfgTags),
	}, nil
}

// StartScanning starts the scanning process on the DAQ
func (d *DAQConnection) StartScanning() error {
	err := d.Write(d.TagMap[0].tag, true)
	if err != nil {
		return err
	}
	return nil
}

// StopScanning stops the scanning process on the DAQ
func (d *DAQConnection) StopScanning() error {
	err := d.Write(d.TagMap[0].tag, false)
	if err != nil {
		return err
	}
	return nil
}

// GetTagMapNames returns a slice of all the TagMap names
func (d *DAQConnection) GetTagMapNames() []string {
	idxs := make([]int, 0, len(d.TagMap))
	for idx := range d.TagMap {
		idxs = append(idxs, idx)
	}
	sort.Ints(idxs)
	names := make([]string, 0, len(idxs)-1)
	for _, i := range idxs {
		if i != 0 {
			names = append(names, d.TagMap[i].name)
		}
	}
	return names
}

type Reading struct {
	Item opc.Item
	Name string
	Type string
}

// ReadItems returns a slice of all readings
func (d *DAQConnection) ReadItems() []Reading {
	idxs := make([]int, 0, len(d.TagMap))
	for idx := range d.TagMap {
		idxs = append(idxs, idx)
	}
	sort.Ints(idxs)
	readings := make([]Reading, 0, len(idxs)-1)
	for _, i := range idxs {
		if i != 0 {
			readings = append(readings, Reading{
				Item: d.ReadItem(d.TagMap[i].tag),
				Name: d.TagMap[i].name,
				Type: d.TagMap[i].tagType,
			})
		}
	}
	return readings
}

type FlukeDatasource struct {
	sdk.DatasourceBase
	recording  int32 // used atomically
	quitChan   chan struct{}
	connection *DAQConnection
	config     *cfg.Config
	client     influx.Client
	sync.WaitGroup
}

type Payload struct {
	Name  string  `json:"name"`
	Value float64 `json:"value"`
}

type Frame struct {
	Data []Payload `json:"data"`
}

// Compile time check to ensure DemoDatasource satisfies the Datasource interface
var _ sdk.Datasource = (*FlukeDatasource)(nil)

// Implements the Datasource interface funciton StartRecord
func (e *FlukeDatasource) StartRecord() (chan *proto.Frame, error) {
	if atomic.LoadInt32(&e.recording) == 1 {
		return nil, ErrAlreadyRecording
	}
	// start connection
	err := e.connection.StartScanning()
	if err != nil {
		return nil, err
	}
	ticker := time.NewTicker(defaultPolInterval)
	frameChan := make(chan *proto.Frame)
	var writeAPI api.WriteAPI
	if e.config.Influx {
		if e.config.InfluxOrgName == "" || e.config.InfluxBucketName == "" {
			return nil, ErrBlankInfluxOrgOrBucket
		}
		orgAPI := e.client.OrganizationsAPI()
		org, err := orgAPI.FindOrganizationByName(context.Background(), e.config.InfluxOrgName)
		if err != nil {
			return nil, ErrInvalidOrg
		}
		bucketAPI := e.client.BucketsAPI()
		buckets, err := bucketAPI.FindBucketsByOrgName(context.Background(), e.config.InfluxOrgName)
		if err != nil {
			return nil, ErrInvalidOrg
		}
		var found bool
		for _, bucket := range *buckets {
			if bucket.Name == e.config.InfluxBucketName {
				found = true
				break
			}
		}
		if !found {
			log.Printf("Creating %s bucket...", e.config.InfluxBucketName)
			_, err := bucketAPI.CreateBucketWithName(context.Background(), org, e.config.InfluxBucketName, domain.RetentionRule{EverySeconds: 0})
			if err != nil {
				return nil, err
			}
		}
		writeAPI = e.client.WriteAPI(e.config.InfluxOrgName, e.config.InfluxBucketName)
	}
	if ok := atomic.CompareAndSwapInt32(&e.recording, 0, 1); !ok {
		return nil, ErrAlreadyRecording
	}
	e.Add(1)
	go func() {
		defer e.Done()
		defer close(frameChan)
		time.Sleep(1 * time.Second) // sleep for a second while laniakea sets up the plugin
		for {
			select {
			case <-ticker.C:
				data := []Payload{}
				df := Frame{}
				readings := e.connection.ReadItems()
				current_time := time.Now()
				for _, reading := range readings {
					switch v := reading.Item.Value.(type) {
					case float64:
						data = append(data, Payload{Name: reading.Name, Value: v})
						if e.config.Influx {
							if reading.Type != "ignore" {
								p := influx.NewPoint(
									reading.Type,
									map[string]string{
										"id": reading.Name,
									},
									map[string]interface{}{
										reading.Type: v,
									},
									current_time,
								)
								// write asynchronously
								writer.WritePoint(p)
							}
						}
					case float32:
<<<<<<< HEAD
						data = append(data, Payload{Name: reading.Name, Value: float64(v)})
=======
						data = append(data, Payload{Name: reading.Name, Value: v})
						if e.config.Influx {
							if reading.Type != "ignore" {
								p := influx.NewPoint(
									reading.Type,
									map[string]string{
										"id": reading.Name,
									},
									map[string]interface{}{
										reading.Type: float64(v),
									},
									current_time,
								)
								// write asynchronously
								writer.WritePoint(p)
							}
						}
>>>>>>> 45ada324
					}
				}
				df.Data = data[:]
				// transform to json string
				b, err := json.Marshal(&df)
				if err != nil {
					log.Println(err)
					return
				}
				frameChan <- &proto.Frame{
					Source:    pluginName,
					Type:      "application/json",
					Timestamp: current_time.UnixMilli(),
					Payload:   b,
				}
			case <-e.quitChan:
				ticker.Stop()
				err := e.connection.StopScanning()
				if err != nil {
					log.Println(err)
				}
				if e.config.Influx {
					writeAPI.Flush()
					e.client.Close()
				}
				return
			}
		}
	}()
	return frameChan, nil
}

// Implements the Datasource interface funciton StopRecord
func (e *FlukeDatasource) StopRecord() error {
	if ok := atomic.CompareAndSwapInt32(&e.recording, 1, 0); !ok {
		return ErrAlreadyStoppedRecording
	}
	e.quitChan <- struct{}{}
	return nil
}

// Implements the Datasource interface funciton Stop
func (e *FlukeDatasource) Stop() error {
	close(e.quitChan)
	e.Wait()
	return nil
}

func main() {
	config, err := cfg.InitConfig()
	if err != nil {
		log.Println(err)
		return
	}
	conn, err := ConnectToDAQ(config.FlukeTags)
	if err != nil {
		log.Println(err)
		return
	}
	impl := &FlukeDatasource{quitChan: make(chan struct{}), connection: conn, config: config}
	if config.Influx {
		if config.InfluxURL == "" || config.InfuxAPIToken == "" {
			log.Println("Influx URL or API Token config parameters cannot be blank")
		}
		impl.client = influx.NewClientWithOptions(config.InfluxURL, config.InfuxAPIToken, influx.DefaultOptions().SetTLSConfig(&tls.Config{InsecureSkipVerify: true}))
	}
	impl.SetPluginVersion(pluginVersion)              // set the plugin version before serving
	impl.SetVersionConstraints(laniVersionConstraint) // set required laniakea version before serving
	plugin.Serve(&plugin.ServeConfig{
		HandshakeConfig: sdk.HandshakeConfig,
		Plugins: map[string]plugin.Plugin{
			pluginName: &sdk.DatasourcePlugin{Impl: impl},
		},
		// A non-nil value here enables gRPC serving for this plugin...
		GRPCServer: plugin.DefaultGRPCServer,
	})
}<|MERGE_RESOLUTION|>--- conflicted
+++ resolved
@@ -253,10 +253,7 @@
 							}
 						}
 					case float32:
-<<<<<<< HEAD
 						data = append(data, Payload{Name: reading.Name, Value: float64(v)})
-=======
-						data = append(data, Payload{Name: reading.Name, Value: v})
 						if e.config.Influx {
 							if reading.Type != "ignore" {
 								p := influx.NewPoint(
@@ -273,7 +270,6 @@
 								writer.WritePoint(p)
 							}
 						}
->>>>>>> 45ada324
 					}
 				}
 				df.Data = data[:]
